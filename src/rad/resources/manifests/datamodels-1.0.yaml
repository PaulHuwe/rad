--- conflicted
+++ resolved
@@ -29,20 +29,12 @@
   title: Pixel area array
   description: |-
     The schema for the pixel area array
-<<<<<<< HEAD
-- tag_uri: asdf://stsci.edu/datamodels/roman/tags/variance-1.0.0
-  schema_uri: asdf://stsci.edu/datamodels/roman/schemas/variance-1.0.0
-  title: An object that is required to include the variance arrays.
-  description: |-
-    An object that is required to include the variance arrays.
-=======
 # Helper Object Modules
 - tag_uri: asdf://stsci.edu/datamodels/roman/tags/dq_def-1.0.0
   schema_uri: asdf://stsci.edu/datamodels/roman/schemas/dq_def-1.0.0
   title: DQ Flag definition schema
   description: |-
     DQ Flag definition schema
->>>>>>> ed6cf807
 # Metadata Modules
 - tag_uri: asdf://stsci.edu/datamodels/roman/tags/exposure-1.0.0
   schema_uri: asdf://stsci.edu/datamodels/roman/schemas/exposure-1.0.0
