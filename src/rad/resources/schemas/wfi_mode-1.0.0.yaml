%YAML 1.1
---
$schema: asdf://stsci.edu/datamodels/roman/schemas/rad_schema-1.0.0
id: asdf://stsci.edu/datamodels/roman/schemas/wfi_mode-1.0.0


title: WFI Observing Configuration
type: object
properties:
  name:
    title: Instrument Used to Acquire the Data
    description: |
      Instrument used to acquire the data.
    type: string
    enum: [WFI]
    sdf:
      special_processing: VALUE_REQUIRED
      source:
        origin: TBD
    archive_catalog:
      datatype: nvarchar(5)
<<<<<<< HEAD
      destination: [ScienceCommon.instrument_name, GuideWindow.instrument_name, WFICommon.instrument_name]
=======
      destination: [WFIExposure.instrument_name, GuideWindow.instrument_name]
>>>>>>> f6bfbfdf
  detector:
    title: WFI Detector
    description: |
      WFI detector used to take the data.
    $ref: wfi_detector-1.0.0
    sdf:
      special_processing: VALUE_REQUIRED
      source:
        origin: TBD
    archive_catalog:
      datatype: nvarchar(10)
<<<<<<< HEAD
      destination: [ScienceCommon.detector, GuideWindow.detector, WFICommon.detector]
=======
      destination: [WFIExposure.detector, GuideWindow.detector]
>>>>>>> f6bfbfdf
  optical_element:
    title: WFI Optical Element
    description: |
      WFI optical element used to take the data.
    $ref: wfi_optical_element-1.0.0
    sdf:
      special_processing: VALUE_REQUIRED
      source:
        origin: TBD
    archive_catalog:
      datatype: nvarchar(20)
<<<<<<< HEAD
      destination: [ScienceCommon.optical_element, GuideWindow.optical_element, WFICommon.optical_element]
=======
      destination: [WFIExposure.optical_element, GuideWindow.optical_element]
>>>>>>> f6bfbfdf
propertyOrder: [detector, optical_element, name]
flowStyle: block
required: [detector, optical_element, name]
...<|MERGE_RESOLUTION|>--- conflicted
+++ resolved
@@ -19,11 +19,7 @@
         origin: TBD
     archive_catalog:
       datatype: nvarchar(5)
-<<<<<<< HEAD
-      destination: [ScienceCommon.instrument_name, GuideWindow.instrument_name, WFICommon.instrument_name]
-=======
-      destination: [WFIExposure.instrument_name, GuideWindow.instrument_name]
->>>>>>> f6bfbfdf
+      destination: [WFIExposure.instrument_name, GuideWindow.instrument_name, WFICommon.instrument_name]
   detector:
     title: WFI Detector
     description: |
@@ -35,11 +31,7 @@
         origin: TBD
     archive_catalog:
       datatype: nvarchar(10)
-<<<<<<< HEAD
-      destination: [ScienceCommon.detector, GuideWindow.detector, WFICommon.detector]
-=======
-      destination: [WFIExposure.detector, GuideWindow.detector]
->>>>>>> f6bfbfdf
+      destination: [WFIExposure.detector, GuideWindow.detector, WFICommon.detector]
   optical_element:
     title: WFI Optical Element
     description: |
@@ -51,11 +43,7 @@
         origin: TBD
     archive_catalog:
       datatype: nvarchar(20)
-<<<<<<< HEAD
-      destination: [ScienceCommon.optical_element, GuideWindow.optical_element, WFICommon.optical_element]
-=======
-      destination: [WFIExposure.optical_element, GuideWindow.optical_element]
->>>>>>> f6bfbfdf
+      destination: [WFIExposure.optical_element, GuideWindow.optical_element, WFICommon.optical_element]
 propertyOrder: [detector, optical_element, name]
 flowStyle: block
 required: [detector, optical_element, name]
