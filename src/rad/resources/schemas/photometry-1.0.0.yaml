--- conflicted
+++ resolved
@@ -9,83 +9,33 @@
   conversion_megajanskys:
     title: Zeropoint Flux (MJy/sr)
     description: |
-<<<<<<< HEAD
       The flux density (in units of megaJanskys per
       steradian; MJy/sr) that produces an instrumental count rate of 1
       data number (DN) per second. A unit change to microJanskys per
       square arcsecond (uJy/arcsec^2) can be made by multiplying this
       value by the ratio (1 x 10^12 MJy/uJy) / (4.254517 x 10^10
       arcsec^2/sr) = 23.50443054.
-    type: number
-=======
-      The conversion from DN / s to MJy / steradian.
     anyOf:
       - type: number
       - type: "null"
     unit: "MJy.sr**-1"
->>>>>>> 9cb5a401
     archive_catalog:
       datatype: float
       destination: [WFIExposure.conversion_megajanskys, WFIMosaic.conversion_megajanskys,
                     SourceCatalog.conversion_megajanskys]
-<<<<<<< HEAD
-=======
-  conversion_microjanskys:
-    title: Flux Density Producing 1 count per second (uJy / arcsec^2)
-    description: |
-      The conversion from DN / s to uJy / arcsec^2.
-    anyOf:
-      - type: number
-      - type: "null"
-    unit: "uJy.arcsec**-2"
-    archive_catalog:
-      datatype: float
-      destination: [WFIExposure.conversion_microjanskys, WFIMosaic.conversion_microjanskys,
-                    SourceCatalog.conversion_microjanskys]
-  pixelarea_steradians:
-    title: Nominal Pixel Area (steradians)
-    description: |
-      The average pixel area in units of steradians.
-    anyOf:
-      - type: number
-      - type: "null"
-    unit: "sr"
-    archive_catalog:
-      datatype: float
-      destination: [WFIExposure.pixelarea_steradians, WFIMosaic.pixelarea_steradians,
-                    SourceCatalog.pixelarea_steradians]
-  pixelarea_arcsecsq:
-    title: Nominal Pixel Area (arcsec^2)
-    description: |
-      The average pixel area in units of square arcseconds.
-    anyOf:
-      - type: number
-      - type: "null"
-    unit: "arcsec**2"
-    archive_catalog:
-      datatype: float
-      destination: [WFIExposure.pixelarea_arcsecsq, WFIMosaic.pixelarea_arcsecsq,
-                    SourceCatalog.pixelarea_arcsecsq]
->>>>>>> 9cb5a401
   conversion_megajanskys_uncertainty:
     title: Zeropoint Flux Uncertainty (MJy/sr)
     description: |
-<<<<<<< HEAD
       The uncertainty in the flux density (in units of
       megaJanskys per steradian; MJy/sr) that produces an instrumental
       count rate of 1 data number (DN) per second. A unit change to
       microJanskys per square arcsecond (uJy/arcsec^2) can be made by
       multiplying this value by the ratio (1 x 10^12 MJy/uJy) /
       (4.254517 x 10^10 arcsec^2/sr) = 23.50443.
-    type: number
-=======
-      The uncertainty in the flux density conversion from DN to MJy /steradians
-      in units of MJy / steradians.
     anyOf:
       - type: number
       - type: "null"
     unit: "MJy.sr**-1"
->>>>>>> 9cb5a401
     archive_catalog:
       datatype: float
       destination: [WFIExposure.conversion_megajanskys_uncertainty, WFIMosaic.conversion_megajanskys_uncertainty,
@@ -93,19 +43,13 @@
   pixel_area:
     title: Nominal Pixel Area (sr)
     description: |
-<<<<<<< HEAD
       The average pixel area in units of steradians. This
       may be converted to units of square arcseconds by multiplying
       the value by 4.254517 x 10^10 square arcseconds per steradian.
-    type: number
-=======
-      The uncertainty in the flux density conversion from DN / s to
-      uJy / arcsec^2.
     anyOf:
       - type: number
       - type: "null"
     unit: "uJy.arcsec**-2"
->>>>>>> 9cb5a401
     archive_catalog:
       datatype: float
       destination: [WFIExposure.pixel_area, WFIMosaic.pixel_area,
