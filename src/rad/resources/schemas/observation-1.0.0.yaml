--- conflicted
+++ resolved
@@ -28,8 +28,6 @@
     archive_catalog:
       datatype: nvarchar(28)
       destination: [WFIExposure.observation_id, GuideWindow.observation_id]
-<<<<<<< HEAD
-=======
   visit_id:
     title: Visit Identifier
     description: |
@@ -46,7 +44,6 @@
     archive_catalog:
       datatype: nvarchar(19)
       destination: [WFIExposure.visit_id, GuideWindow.visit_id]
->>>>>>> 7ded4013
   program:
     title: Program Number
     description: |
@@ -55,18 +52,13 @@
       engineering investigation to be pursued using Roman Space
       Telescope mission resources. The allowed range of program
       numbers is 00001 to 18445 inclusive.
-<<<<<<< HEAD
-    type: string
-    maxLength: 6
-=======
-    type: integer
->>>>>>> 7ded4013
-    sdf:
-      special_processing: VALUE_REQUIRED
-      source:
-        origin: TBD
-    archive_catalog:
-      datatype: nvarchar(6)
+    type: integer
+    sdf:
+      special_processing: VALUE_REQUIRED
+      source:
+        origin: TBD
+    archive_catalog:
+      datatype: int
       destination: [WFIExposure.program, GuideWindow.program]
   execution_plan:
     title: Execution Plan Number
@@ -77,18 +69,13 @@
       execution plan is required whenever there is a change in the
       program. The allowed range of execution plan numbers is 01 to 99
       inclusive.
-<<<<<<< HEAD
-    type: string
-    maxLength: 3
-=======
-    type: integer
->>>>>>> 7ded4013
-    sdf:
-      special_processing: VALUE_REQUIRED
-      source:
-        origin: TBD
-    archive_catalog:
-      datatype: nvarchar(3)
+    type: integer
+    sdf:
+      special_processing: VALUE_REQUIRED
+      source:
+        origin: TBD
+    archive_catalog:
+      datatype: smallint
       destination: [WFIExposure.execution_plan, GuideWindow.execution_plan]
   pass:
     title: Pass Number
@@ -99,18 +86,13 @@
       generated from the same Pass Plan to allow repetition or execute
       at different orientations (via special requirements). The
       allowed range of pass numbers is 001 to 999 inclusive.
-<<<<<<< HEAD
-    type: string
-    maxLength: 4
-=======
-    type: integer
->>>>>>> 7ded4013
-    sdf:
-      special_processing: VALUE_REQUIRED
-      source:
-        origin: TBD
-    archive_catalog:
-      datatype: nvarchar(4)
+    type: integer
+    sdf:
+      special_processing: VALUE_REQUIRED
+      source:
+        origin: TBD
+    archive_catalog:
+      datatype: smallint
       destination: [WFIExposure.pass, GuideWindow.pass]
   segment:
     title: Segment Number
@@ -121,18 +103,13 @@
       include multiple traversals of mosaic pattern(s), with element
       wheel moves occurring between observations. The allowed range of
       segment numbers is 001 to 999 inclusive.
-<<<<<<< HEAD
-    type: string
-    maxLength: 4
-=======
-    type: integer
->>>>>>> 7ded4013
-    sdf:
-      special_processing: VALUE_REQUIRED
-      source:
-        origin: TBD
-    archive_catalog:
-      datatype: nvarchar(4)
+    type: integer
+    sdf:
+      special_processing: VALUE_REQUIRED
+      source:
+        origin: TBD
+    archive_catalog:
+      datatype: smallint
       destination: [WFIExposure.segment, GuideWindow.segment]
   observation:
     title: Observation Number
@@ -142,18 +119,13 @@
       instrument configuration (i.e., with no element wheel moves).
       The allowed range of observation numbers is 001 to 999
       inclusive.
-<<<<<<< HEAD
-    type: string
-    maxLength: 4
-=======
-    type: integer
->>>>>>> 7ded4013
-    sdf:
-      special_processing: VALUE_REQUIRED
-      source:
-        origin: TBD
-    archive_catalog:
-      datatype: nvarchar(4)
+    type: integer
+    sdf:
+      special_processing: VALUE_REQUIRED
+      source:
+        origin: TBD
+    archive_catalog:
+      datatype: smallint
       destination: [WFIExposure.observation, GuideWindow.observation]
   visit:
     title: Visit Number
@@ -163,18 +135,13 @@
       including dither patterns. A visit corresponds to one tile of
       the selected mosaic pattern. The allowed range of visit numbers
       is 001 to 999 inclusive.
-<<<<<<< HEAD
-    type: string
-    maxLength: 4
-=======
-    type: integer
->>>>>>> 7ded4013
-    sdf:
-      special_processing: VALUE_REQUIRED
-      source:
-        origin: TBD
-    archive_catalog:
-      datatype: nvarchar(4)
+    type: integer
+    sdf:
+      special_processing: VALUE_REQUIRED
+      source:
+        origin: TBD
+    archive_catalog:
+      datatype: smallint
       destination: [WFIExposure.visit, GuideWindow.visit]
   visit_file_group:
     title: Visit File Group
@@ -182,18 +149,14 @@
       The visit file group identifies the sequence group
       within the visit file. The allowed range of visit file group
       numbers is 01 to 99 inclusive.
-<<<<<<< HEAD
-    type: string
-=======
-    type: integer
->>>>>>> 7ded4013
+    type: integer
     maxLength: 3
     sdf:
       special_processing: VALUE_REQUIRED
       source:
         origin: TBD
     archive_catalog:
-      datatype: nvarchar(3)
+      datatype: smallint
       destination: [WFIExposure.visit_file_group, GuideWindow.visit_file_group]
   visit_file_sequence:
     title: Visit File Sequence
@@ -203,18 +166,13 @@
       exposure, and a value greater than 1 indicates a parallel
       instrument exposure. The allowed range of visit file sequence
       numbers of 1 to 5 inclusive.
-<<<<<<< HEAD
-    type: string
-    maxLength: 2
-=======
-    type: integer
->>>>>>> 7ded4013
-    sdf:
-      special_processing: VALUE_REQUIRED
-      source:
-        origin: TBD
-    archive_catalog:
-      datatype: nvarchar(2)
+    type: integer
+    sdf:
+      special_processing: VALUE_REQUIRED
+      source:
+        origin: TBD
+    archive_catalog:
+      datatype: tinyint
       destination: [WFIExposure.visit_file_sequence, GuideWindow.visit_file_sequence]
   visit_file_activity:
     title: Visit File Activity
@@ -247,19 +205,11 @@
     archive_catalog:
       datatype: nvarchar(5)
       destination: [WFIExposure.observation_exposure, GuideWindow.observation_exposure]
-<<<<<<< HEAD
-propertyOrder: [observation_id, program, execution_plan, pass, segment,
-  observation, visit, visit_file_group, visit_file_sequence,
-  visit_file_activity, exposure]
-flowStyle: block
-required: [observation_id, program, execution_plan, pass, segment,
-=======
 propertyOrder: [observation_id, visit_id, program, execution_plan, pass, segment,
   observation, visit, visit_file_group, visit_file_sequence,
   visit_file_activity, exposure]
 flowStyle: block
 required: [observation_id, visit_id, program, execution_plan, pass, segment,
->>>>>>> 7ded4013
   observation, visit, visit_file_group, visit_file_sequence,
   visit_file_activity, exposure]
 ...