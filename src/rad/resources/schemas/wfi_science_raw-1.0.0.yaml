--- conflicted
+++ resolved
@@ -21,13 +21,10 @@
       Uncalibrated science ramp cube in units of data
       numbers (DNs)
     tag: tag:stsci.edu:asdf/core/ndarray-1.*
+    ndim: 3
     datatype: uint16
+    unit: "DN"
     exact_datatype: true
-<<<<<<< HEAD
-    ndim: 3
-    unit: ["DN / s", "MJy.sr**-1"]
-=======
->>>>>>> 74fb40e4
   amp33:
     title: Amplifier 33 Reference Pixel Data (DN)
     description: |
