--- conflicted
+++ resolved
@@ -15,16 +15,14 @@
 
 - Add ``pre-commit`` support. [#199]
 
-<<<<<<< HEAD
 - Changed SDF "origin" in ephemeris-1.0.0.yaml to use definitve/predicted ephemeris. [#207]
-=======
+
 - Adjust activity identifier in observation schema to better reflect potential values. [#204]
 
 - Deleted source_type_apt from target-1.0.0.yaml [#206]
 
->>>>>>> 868f289d
-
-0.14.0 (2022-11-04)
+
+  0.14.0 (2022-11-04)
 -------------------
 
 - Use PSS views in SDF origin attribute. [#167]
