--- conflicted
+++ resolved
@@ -9,11 +9,10 @@
 
 - Updated minimum python version to 3.9. [#325]
 
-<<<<<<< HEAD
 - Added GuideWindow db table to Basic tagged scalars. [#327]
-=======
+
 - Added optional dq array. [#328]
->>>>>>> 2be10e8b
+
 
 0.17.1 (2023-08-03)
 -------------------
