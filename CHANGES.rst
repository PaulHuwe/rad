--- conflicted
+++ resolved
@@ -7,6 +7,9 @@
 
 - Start using ``codespell`` to check and correct spelling mistakes. [#202]
 
+- Created inverse non-linearity schema. [#213]
+
+
 0.14.1 (2023-01-31)
 -------------------
 
@@ -24,10 +27,6 @@
 
 - Add ``pre-commit`` support. [#199]
 
-<<<<<<< HEAD
-- Created inverse non-linearity schema. [#213]
-
-=======
 - Add IPC reference schema. [#203]
 
 - Updated  the variable type of x/y start/stop/size in guidewindow and guidestar schemas. [#205]
@@ -39,7 +38,7 @@
 - Deleted source_type_apt from target-1.0.0.yaml [#206]
 
 - Add reftype to IPC Schema. [#214]
->>>>>>> 110d77e5
+
 
 0.14.0 (2022-11-04)
 -------------------
