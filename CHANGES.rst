0.19.3 (unreleased)
-------------------

<<<<<<< HEAD
- Duplicated the keywords from groundtest to tvac_groundtest. [#409]
=======
-
>>>>>>> 15dbd644

0.19.2 (2024-04-17)
-------------------

- Duplicated the keywords from base_exposure to exposure and similarly for base_guidestar and guidestar. [#406]

0.19.1 (2024-04-04)
-------------------

- Add new schemas to documentation. [#386]

- Convert tag keywords to wildcards for external tags. [#370]

- Added ``exact_datatype`` arguments to prevent ASDF from casting array
  datatypes during save. [#369]

- Add documentation on how to create a new schema. [#375]

- Add ``FPS`` and ``TVAC`` schemas. [#364]

- Update titles and descriptions to those provided by INS. [#361]

- Updated product table names. [#382]

- Changed image units from e/s to DN/s (and added support for MJy/sr). [#389]

- Add attributes under the ``basic`` schema to ``WfiMosaic.meta``. [#390]

- Split cal_step into L2 and L3 versions. [#397]

- Add Members Keyword to Resample Schema. [#396]

- Create the flux step schema. [#395]

- Create ``outlier_detection`` schema and add bit mask field to both it and ``resample``. [#401]

- Add source_catalog and segmentation_map schemas for Level 2 and Level 3 files. [#393]


  0.19.0 (2024-02-09)
-------------------

- Added streamlined Level 3 Mosaic metadata schemas. [#334]

- Remove the unused ``variance-1.0.0`` schema. [#344]

- Add wcs tag to wfi_image and wfi_mosaic schemas. [#351]

0.18.0 (2023-11-06)
-------------------

- Added Slope and Error to Dark reference schema. [#323]

- Removed ``err`` array from dark schema. [#324]

- Expanded origin db string length. [#326]

- Updated minimum python version to 3.9. [#325]

- Added truncated keyword. [#330]

- Added GuideWindow db table to Basic tagged scalars. [#327]

- Added optional dq array. [#328]

- Update required elements for release. [#337]


0.17.1 (2023-08-03)
-------------------

- Added "archive_catalog" field to ref_file. [#303]

- Added a prefix ``s_`` to the archive destination in "cal_step". [#303]

- Require all the new ``cal_step`` steps to be present in the ``cal_step`` schema. [#301]

- Add missing unit enforcements to various schemas. [#300]

0.17.0 (2023-07-27)
-------------------

- Fix invalid uri fragment in rad_schema. [#286]

- Update the steps listed in ``cal_step`` to reflect the currently implemented steps.
  The new additions are ``outlier_detection``, ``refpix``, ``sky_match``, and ``tweak_reg``. [#282]

- Update the steps listed in ``cal_step`` with the ``resample`` step. [#295]

- Fix the URIs for ``inverselinearity`` and add consistency checks for names/uris. [#296]

- Add ``archive_meta`` keyword for the MAST archive to encode information specific
  to the archive's needs. [#279]

0.16.0 (2023-06-26)
-------------------

- Fix minor discrepancies found when looking over the schemas. [#267]

- Bugfix for ``inverse_linearity-1.0.0``'s ``reftype`` so that it is CRDS
  compatible. [#272]

- Add schema ``refpix-1.0.0`` as a schema for the reference pixel correction's
  reference file. [#270]

- Add keyword to indicate if and which datamodel the schema describes. [#278]

- Add schema ``msos_stack-1.0.0`` as a level 3 schema for SSC. [#276]

0.15.0 (2023-05-12)
-------------------

- Update program to be a string to match association code [#255]

- Add gw_science_file_source to GW file, update size of the filename [#258]

- Update program to be a string to match association code [#255]

- Update guide star id, add catalog version, and add science file name [#258]

- Add gw_science_file_source to GW file, update size of the filename [#258]

- Remove use of deprecated ``pytest-openfiles`` ``pytest`` plugin. This has been replaced by
  catching ``ResourceWarning`` s. [#231]

- Add read pattern to the exposure group. [#233]

- Add ``distortion`` keyword option to the list of reference files, so that the ``distortion``
  reference file can be properly allowed in by the ``ref_file-1.0.0`` schema. [#237]

- Changelog CI workflow has been added. [#240]

- Clarifying database tables for guidewindows and guidestar." [#250]

- Remove the ``unit-1.0.0`` schema, because it is no-longer needed. [#248]

- Remove the unused ``pixelarea-1.0.0`` schema, which was replaced by the
  ``reference_files/pixelarea-1.0.0`` schema. [#245]

- Added support for level 3 mosaic model. [#241]

- Add further restrictions to the ``patternProperties`` keywords in the
  ``wfi_img_photom`` schema. [#254]


0.14.2 (2023-03-31)
-------------------

- Format the code with ``isort`` and ``black``. [#200]

- Switch linting from ``flake8`` to ``ruff``. [#201]

- Start using ``codespell`` to check and correct spelling mistakes. [#202]

- Created inverse non-linearity schema. [#213]

- Added PR Template. [#221]

- Begin process of decommissioning the Roman specific, non-VOunits. [#220]

- Fix schemas with $ref at root level. [#222]

- Add schema for source detection. [#215]

- Temporarily make source detection optional in cal_logs. [#224]

- Add database team to Code Owners file [#227]

- Update CodeOwners file [#230]


0.14.1 (2023-01-31)
-------------------

- Update guidwindow titles and descriptions. [#193]

- Changed science arrays to quantities. [#192]

- Add units to the schemas for science data quantities to specify allowed values. [#195]

- Update Reference file schemas to utilize quantities for all relevant arrays. [#198]

- Fix ``enum`` bug in schemas. [#194]

- move metadata to ``pyproject.toml`` in accordance with PEP621 [#196]

- Add ``pre-commit`` support. [#199]

- Add IPC reference schema. [#203]

- Updated  the variable type of x/y start/stop/size in guidewindow and guidestar schemas. [#205]

- Changed SDF "origin" in ephemeris-1.0.0.yaml to use definitive/predicted ephemeris. [#207]

- Adjust activity identifier in observation schema to better reflect potential values. [#204]

- Deleted source_type_apt from target-1.0.0.yaml [#206]

- Add reftype to IPC Schema. [#214]


0.14.0 (2022-11-04)
-------------------

- Use PSS views in SDF origin attribute. [#167]

- Add support for specific non-VOUnit units used by Roman. [#168]

0.13.2 (2022-08-23)
-------------------

- Add ``IPAC/SSC`` to ``origin`` enum. [#160]

- Add archive information to ``ref_file`` and fix indentation there. [#161]

0.13.1 (2022-07-29)
-------------------

- Removed CRDS version information from basic schema. [#146]

- Changed the dimensionality of the err variable in ramp. [149#]

- Create docs for RTD. [#151]

- Moved gw_function_start_time, gw_function_end_time, and
  gw_acq_exec_stat from GuideStar to GuideWindow. Removed duplicate
  gw time entries. [#154]

- Changed optical filter name W146 to F146. [#156]

- Moved archive related information in the ``basic`` schema directly
  into a tagged object for easier retrieval by ASDF. [#153, #158, #159]

- Fix ref_file schema. [#157]

0.13.0 (2022-04-25)
-------------------

- Remove start_time and end_time from the observation schema [#142]


0.12.0 (2022-04-15)
-------------------

- exposure schema update in include descriptions [#139]

- Moved ma_table_name and ma_table_number from observation to exposure schemas. [#138]

0.11.0 (2022-04-06)
-------------------

- Initial Guide Window Schema [#120]

- Enumerate aperture_name in the aperture schema [#129]

- Remove exptype and p_keywords from Distortion Model [#127]

- Added photom keyword attribute to cal_step schema. [#132]

- Added ma_table_number to observation and dark schemas. [#134]

- Create distortion schema [#122]

0.10.0 (2022-02-22)
-------------------

- Moved detector list to new file for importing to both data and reference schemas. [#119]

- Added support for Distortion reference files. Tweaked schema for WFI detector list. [#122]

- Changed input_unit and output_unit keyword types, titles, and tests. [#126]

- Removed exptype and p_keywords from Distortion schema. [#128]


0.9.0 (2022-02-15)
------------------

- Add FGS (Fine Guidance System) modes to guidestar schema. [#103]

- Set all calsteps to required. [#102]

- Added p_exptype to exposure group for reference files (dark & readnoise)
  to enable automatic rmap generation. Added test to ensure that the p_exptype
  expression matched the exposure/type enum list. [#105]

- Added boolean level0_compressed attribute keyword to exposure group to
  indicate if the level 0 data was compressed. [#104]

- Update schemas for ramp, level 1, and 2 files to contain accurate representation of
  reference pixels. The level 1 file has an array that contains both the science and
  the border reference pixels, and another array containing the amp33 reference pixels.
  Ramp models also have an array that contains the science data and the border reference
  pixels and another array for the amp33 reference pixels, and they also contain four
  separate arrays that contain the original border reference pixels copied during
  the dq_init step (and four additional arrays for their DQ). The level 2 file data
  array only contains the science pixels (the border pixels are trimmed during ramp fit),
  and contains separate arrays for the original border pixels and their dq arrays, and
  the amp33 reference pixels. [#112]

- Added ``uncertainty`` attributes to ``photometry`` and ``pixelareasr``
  to the photometry reference file schema. [#114]

- Removed ``Photometry`` from required properties in ``common``. [#115]

- Updated dark schema to include group keywords from exposure. [#117]

0.8.0 (2021-11-22)
------------------

- Add ``cal_logs`` to wfi_image-1.0.0 to retain log messages from romancal. [#96]

0.7.1 (2021-10-26)
------------------

- Reverted exposure time types from string back to astropy Time. [#94]

0.7.0 (2021-10-11)
------------------

- Added nonlinearity support. [#79]

- Added saturation reference file support. [#78]

- Added support for super-bias reference files. [#81]

- Added pixel area reference file support. [#80]

- Removed ``pixelarea`` and ``var_flat`` from the list of required attributes in ``wfi_image``. [#83]

- Changed certain exposure time types to string. Added units to guidestar variables, where appropriate. Removed references to RGS in guidestar. Added examples of observation numbers. [#91]

- Added mode keyword to dark and readnoise. [#90]

- ``RampFitOutput.pedestal`` needs to be 2-dimensional. [#86]

- Added optical_element to appropriate reference file schemas. Added ma_table_name to dark schema. Adjusted pixelarea schema imports. [#92]


0.6.1 (2021-08-26)
------------------

- Changed ENGINEERING to F213 in optical_element. [#70]

- Workaround for setuptools_scm issues with recent versions of pip. [#71]

0.6.0 (2021-08-23)
------------------

- Added enumeration for ``meta.pedigree``. [#65, #67]

- Added more steps to the cal_step schema. [#66]

0.5.0 (2021-08-06)
------------------

- Adjust dimensionality of wfi_science_raw data array. [#64]

- Added dq_init step to cal_step. [#63]

0.4.0 (2021-07-23)
------------------

- Removed basic from ref_common and moved some of its attributes directly to ref_common [#59]

- Updated dq arrays to be of type uint32. Removed zeroframe, refout, and dq_def arrays. [#61]

0.3.0 (2021-06-28)
------------------

- Updated rampfitoutput model and WFIimgphotom models. Renamed rampfitoutput ramp_fit_output. [#58]

0.2.0 (2021-06-04)
------------------

- Updated yaml files to match latest in RomanCAL. [JIRA RCAL-143]

- Changed string date/time to astropy time objects. [JIRA RCAL-153]

- Updated id URIs. [JIRA RCAL-153]

- Updated all integers to proper integer types. [JIRA RCAL-153]

- Updated exposure.type. [JIRA RCAL-153]

- Change gs to gw in guidestar to reflect that they are all windows.
  [JIRA RCAL-153]

- Corrected Manifest URI. [#5]

- Removed keyword_pixelarea from Manifest. [#11]

- Removed .DS_Store files. [#7]

- Change URI prefix to asdf://, add tests and CI infrastructure. [#14]

- Moved common.yaml keywords to basic.yaml, and adjusted tests for
  basic.yaml. [JIRA RAD-7]

- Added misc. required db keyword attributes. [JIRA RAD-7]

- Added wfi photom schema and tests. [#34]

- Added Dark schema and updated Flat schema. [#35]

- Added dq schema. [#32]

- Added readnoise, mask, and gain schemas. [#37]

- Added support for ramp fitting schemas. [#43]

- Updated aperture, basic, ephemeris, exposure, guidestar, observation, pixelarea, and visit schemas. [#46]

- Added support for variance object schemas. [#38]

0.1.0 (unreleased)
------------------

- Initial Schemas for Roman Calibration Pipeline and SDP file generation<|MERGE_RESOLUTION|>--- conflicted
+++ resolved
@@ -1,11 +1,8 @@
 0.19.3 (unreleased)
 -------------------
 
-<<<<<<< HEAD
 - Duplicated the keywords from groundtest to tvac_groundtest. [#409]
-=======
--
->>>>>>> 15dbd644
+
 
 0.19.2 (2024-04-17)
 -------------------
